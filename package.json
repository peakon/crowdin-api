{
<<<<<<< HEAD
  "name": "@outdoorsyco/crowdin-api",
  "version": "1.1.2",
=======
  "name": "crowdin-api",
  "version": "2.0.2",
>>>>>>> 73adc1b9
  "description": "API client for Crowdin",
  "repository": {
    "type": "git",
    "url": "git@github.com:outdoorsy/crowdin-api.git"
  },
  "main": "index.js",
  "scripts": {
    "test": "grunt test"
  },
  "author": "Christian Holm <christian@peakon.com> (https://peakon.com/)",
  "license": "MIT",
  "dependencies": {
<<<<<<< HEAD
    "request": "^2.81.0",
    "request-promise-native": "^1.0.5"
=======
    "bluebird": "^3.5.0",
    "lodash": "^4.17.4",
    "request": "^2.82.0",
    "request-promise": "^4.2.2",
    "temp": "^0.8.3"
>>>>>>> 73adc1b9
  },
  "devDependencies": {
    "eslint-config-standard": "^10.2.1",
    "eslint-plugin-import": "^2.7.0",
    "eslint-plugin-node": "^5.1.1",
    "eslint-plugin-promise": "^3.5.0",
    "eslint-plugin-standard": "^3.0.1",
    "grunt": "^1.0.1",
    "grunt-cli": "^1.2.0",
    "grunt-contrib-jshint": "^1.1.0",
    "grunt-eslint": "^20.1.0",
    "grunt-jscs": "^3.0.1",
    "grunt-release": "^0.14.0",
    "load-grunt-config": "^0.19.2"
  },
  "files": [
    "index.js"
  ]
}<|MERGE_RESOLUTION|>--- conflicted
+++ resolved
@@ -1,11 +1,6 @@
 {
-<<<<<<< HEAD
   "name": "@outdoorsyco/crowdin-api",
-  "version": "1.1.2",
-=======
-  "name": "crowdin-api",
-  "version": "2.0.2",
->>>>>>> 73adc1b9
+  "version": "2.1.0",
   "description": "API client for Crowdin",
   "repository": {
     "type": "git",
@@ -18,16 +13,11 @@
   "author": "Christian Holm <christian@peakon.com> (https://peakon.com/)",
   "license": "MIT",
   "dependencies": {
-<<<<<<< HEAD
-    "request": "^2.81.0",
-    "request-promise-native": "^1.0.5"
-=======
     "bluebird": "^3.5.0",
     "lodash": "^4.17.4",
     "request": "^2.82.0",
     "request-promise": "^4.2.2",
     "temp": "^0.8.3"
->>>>>>> 73adc1b9
   },
   "devDependencies": {
     "eslint-config-standard": "^10.2.1",
